--- conflicted
+++ resolved
@@ -1,15 +1,9 @@
 import { expect, test } from "bun:test";
-<<<<<<< HEAD
-import { copyFileSync, writeFileSync } from "node:fs";
-=======
 import { copyFileSync, mkdirSync } from "node:fs";
->>>>>>> 1a1a71cc
 import { join } from "node:path";
-import { handleQuery } from "../../routes/query.js";
 import { handleSchema } from "../../routes/schema.js";
 import {
   cleanupDatabase,
-  createCorruptedDatabase,
   createDatabaseFromFixture,
   getTempDatabasePath,
 } from "../helpers/database.js";
@@ -65,60 +59,4 @@
 test("should handle databases with no tables gracefully", async () => {
   const schema = await testSchemaExtraction("empty");
   expect(schema).toEqual({}); // Empty object for no tables
-});
-
-test("should return 404 for missing database files in schema endpoint", async () => {
-  const request = new Request(
-    "http://localhost:3001/api/schema?filename=nonexistent.db",
-  );
-  const response = await handleSchema(request);
-
-  expect(response.status).toBe(404);
-  const body = await response.json();
-  expect(body.error).toBe("Database file not found");
-  expect(body.success).toBeUndefined();
-});
-
-test("should return 404 for missing database files in query endpoint", async () => {
-  const request = new Request("http://localhost:3001/api/query", {
-    method: "POST",
-    headers: { "Content-Type": "application/json" },
-    body: JSON.stringify({
-      filename: "nonexistent.db",
-      query: "SELECT * FROM users",
-      page: 1,
-      pageSize: 50,
-    }),
-  });
-  const response = await handleQuery(request);
-
-  expect(response.status).toBe(404);
-  const body = await response.json();
-  expect(body.error).toBe("Database file not found");
-  expect(body.success).toBeUndefined();
-});
-
-test("should return 500 for corrupted database files in schema endpoint", async () => {
-  const corruptedDbPath = join(
-    process.cwd(),
-    "uploads",
-    `test-corrupted-${Date.now()}-${Math.floor(Math.random() * 10000)}.db`,
-  );
-
-  try {
-    await createCorruptedDatabase(corruptedDbPath);
-    const filename = corruptedDbPath.split("/").pop();
-
-    const request = new Request(
-      `http://localhost:3001/api/schema?filename=${filename}`,
-    );
-    const response = await handleSchema(request);
-
-    expect(response.status).toBe(500);
-    const body = await response.json();
-    expect(body.error).toBe("Failed to read database schema");
-    expect(body.success).toBeUndefined();
-  } finally {
-    await cleanupDatabase(corruptedDbPath);
-  }
 });