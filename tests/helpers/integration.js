--- conflicted
+++ resolved
@@ -134,7 +134,6 @@
 }
 
 /**
-<<<<<<< HEAD
  * Setup a graph widget ready for chart function testing
  *
  * @param {object} page - Playwright page object
@@ -194,7 +193,9 @@
   await expect(
     page.locator(`.error-message:has-text("${expectedError}")`),
   ).toBeVisible();
-=======
+}
+
+/**
  * Upload a corrupted database and test schema extraction failure
  *
  * @param {object} page - Playwright page object
@@ -225,5 +226,4 @@
   expect(schemaBody.success).toBeUndefined();
 
   return { uploadedFilename, corruptedDbPath };
->>>>>>> 3b8eaa73
 }